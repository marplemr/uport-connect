--- conflicted
+++ resolved
@@ -1,14 +1,6 @@
 {
   "name": "uport-connect",
-<<<<<<< HEAD
-<<<<<<< HEAD
-  "version": "0.5.6",
-=======
-  "version": "0.6.0",
->>>>>>> release/r0.6.0
-=======
   "version": "0.6.1",
->>>>>>> d3d89595
   "description": "Library for integrating uPort into your app frontend",
   "main": "lib/index.js",
   "scripts": {
