--- conflicted
+++ resolved
@@ -59,23 +59,14 @@
     this.publicEncKey = null
 
     // Load any existing state if any
-    if (this.storage)  this.getState()
+    if (this.storage) this.getState()
     if (!this.keypair) this.keypair = Credentials.createIdentity()
     if (this.storage) this.setState()
 
     // Transports
     this.PubSub = PubSub
     this.transport = opts.transport || connectTransport(appName)
-<<<<<<< HEAD
-    this.pushTransport = opts.pushTransport || pushTransport(this)
-
-=======
-
-    if (this.pushToken && this.publicEncnKey) {
-      this.pushTransport = pushTransport(this.pushToken, this.publicEncKey)
-    }
-
->>>>>>> f1ad4069
+
     this.mobileTransport = opts.mobileTransport || transport.url.send()
     this.onloadResponse = opts.onloadResponse || transport.url.getResponse()
     transport.url.listenResponse((err, payload) => {
@@ -83,22 +74,10 @@
       this.pubResponse(payload)
     })
 
-<<<<<<< HEAD
-    // State
-    this.did = null
-    this.mnid = null
-    this.address = null
-    this.doc = null
-    this.pushToken = null
-    this.publicEncKey = null
-
-    // Load any existing state if any
-    if (this.storage) this.getState()
-    if (!this.keypair) this.keypair = Credentials.createIdentity()
-    if (this.storage) this.setState()
-
-=======
->>>>>>> f1ad4069
+    if (this.pushToken && this.publicEncKey) {
+      this.pushTransport = pushTransport(this.pushToken, this.publicEncKey)
+    }
+
     // Credential (uport-js) config for verification
     this.registry = opts.registry || UportLite({ networks: network.config.networkToNetworkSet(this.network) })
     // TODO can resolver configs not be passed through
@@ -371,7 +350,7 @@
    * @param    {String}            [id='attestReq']       string to identify request, later used to get response
    */
   attest (claim, id) {
-    this.credentials.attest(claim).then(jwt => { this.request(jwt, id) })
+    this.credentials.attest(claim).then(jwt => this.request(jwt, id))
   }
 
   /**
