--- conflicted
+++ resolved
@@ -87,11 +87,8 @@
     this.canSign = !!this.credentials.settings.signer && !!this.credentials.settings.address
     this.pushToken = null
     this.address = null
-<<<<<<< HEAD
     this.firstReq = true
-=======
     this.publicEncKey = null
->>>>>>> 14576ec5
   }
 
   /**
