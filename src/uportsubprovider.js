--- conflicted
+++ resolved
@@ -108,13 +108,8 @@
     if (self.address) {
       cb(null, self.address)
     } else {
-<<<<<<< HEAD
-      let topic = self.msgServer.newTopic('address')
+      let topic = self.msgServer.newTopic('access_token')
       let ethUri = 'me.uport:me?callback_url=' + topic.url
-=======
-      let topic = self.msgServer.newTopic('access_token')
-      let ethUri = 'ethereum:me?callback_url=' + topic.url
->>>>>>> f2880920
       self.uportConnectHandler(ethUri)
       self.msgServer.waitForResult(topic, function (err, address) {
         self.closeQR()
